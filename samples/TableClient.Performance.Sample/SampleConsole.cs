--- conflicted
+++ resolved
@@ -30,15 +30,9 @@
             , config =>
             {
                 config
-<<<<<<< HEAD
-                .SetPartitionKey(p => p.TenantId)
-                .SetRowKeyProp(p => p.PersonId)
-                .IgnoreProp(p => p.OtherAddresses)
-=======
                 .SetPartitionKey(entity => entity.TenantId)
                 .SetRowKeyProp(entity => entity.PersonId)
                 .IgnoreProp(entity => entity.OtherAddress)
->>>>>>> 42c775fd
 
                 //add tag to generate indexed and sorted entities through rowKey
                 .AddTag(entity => entity.Created)
@@ -47,17 +41,10 @@
                 .AddTag(entity => entity.Enabled)
 
                 //add computed props to store and compute dynamically additional fields of the entity
-<<<<<<< HEAD
-                .AddComputedProp("_IsInFrance", p => p.Address?.State == "France")
-                .AddComputedProp("_MoreThanOneAddress", p => p.OtherAddresses?.Count > 1)
-                .AddComputedProp("_CreatedNext6Month", p => p.Created > DateTimeOffset.UtcNow.AddMonths(-6))
-                .AddComputedProp("_FirstLastName3Chars", p => p.LastName?.ToLower()[..3])
-=======
                 .AddComputedProp("_IsInFrance", entity => entity.Address?.State == "France")
                 .AddComputedProp("_MoreThanOneAddress", entity => entity.OtherAddress?.Count > 1)
                 .AddComputedProp("_CreatedNext6Month", entity => entity.Created > DateTimeOffset.UtcNow.AddMonths(-6))
                 .AddComputedProp("_FirstLastName3Chars", entity => entity.LastName?.ToLower()[..3])
->>>>>>> 42c775fd
 
                 //computed props could also be tagged 
                 .AddTag("_FirstLastName3Chars")
