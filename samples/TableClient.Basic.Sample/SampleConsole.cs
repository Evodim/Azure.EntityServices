--- conflicted
+++ resolved
@@ -29,16 +29,9 @@
             , config =>
             {
                 config
-<<<<<<< HEAD
-                .SetPartitionKey(p => p.TenantId)
-                .SetRowKeyProp(p => p.PersonId)
-                .IgnoreProp(p => p.OtherAddresses)
-=======
                 .SetPartitionKey(entity => entity.TenantId)
                 .SetRowKeyProp(entity => entity.PersonId)
                 .IgnoreProp(entity => entity.OtherAddress)
->>>>>>> 42c775fd
-
                 //add computed props to store and compute dynamically additional fields of the entity
                 .AddComputedProp("_IsInFrance", p => p.Address?.State == "France")
                 .AddComputedProp("_FirstLastName3Chars", p => p.LastName?.ToLower()[..3]);
