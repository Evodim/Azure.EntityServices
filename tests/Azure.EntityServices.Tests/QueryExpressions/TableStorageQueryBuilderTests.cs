--- conflicted
+++ resolved
@@ -1,7 +1,7 @@
 ﻿using Azure.EntityServices.Queries;
-using Common.Samples.Models;
 using Azure.EntityServices.Tables;
 using Azure.EntityServices.Tables.Core;
+using Common.Samples.Models;
 using FluentAssertions;
 using Microsoft.VisualStudio.TestTools.UnitTesting;
 using System;
@@ -154,17 +154,7 @@
             result.Should()
             .Be("PartitionKey eq 'tenantId' and Latitude eq 48.77309806265856 and Distance eq '148.45648566856' and BankAmount eq '1248.7731'");
         }
-<<<<<<< HEAD
-
-        [TestMethod]
-        public void Should_Use_WithTag_Extension_To_Get_All_Tag_Values_Without_Filter_Operator()
-        {
-            var builder = new TableStorageQueryBuilder<PersonEntity>(new TagFilterExpression<PersonEntity>());
-
-            (builder.Query as TagFilterExpression<PersonEntity>)
-           .WithTag("Created")
-           .And(p => p.TenantId).Equal("10");  
-=======
+
         [TestMethod]
         public void Should_Use_Multi_PartitionKey_filter()
         {
@@ -177,24 +167,37 @@
            .Equal("partition2")
            .OrPartitionKey()
            .Equal("Partition3");
-           
->>>>>>> e74ba4e3
-            var queryStr = builder.Build();
-
-            queryStr.Trim()
-                .Should()
-<<<<<<< HEAD
+
+            var queryStr = builder.Build();
+
+            queryStr.Trim()
+                .Should()
+                .Be("PartitionKey eq 'partition1' or PartitionKey eq 'partition2' or PartitionKey eq 'Partition3'");
+        }
+
+        [TestMethod]
+        public void Should_Use_WithTag_Extension_To_Get_All_Tag_Values_Without_Filter_Operator()
+        {
+            var builder = new TableStorageQueryBuilder<PersonEntity>(new TagFilterExpression<PersonEntity>());
+
+            (builder.Query as TagFilterExpression<PersonEntity>)
+           .WithTag("Created")
+           .And(p => p.TenantId).Equal("10");
+            var queryStr = builder.Build();
+
+            queryStr.Trim()
+                .Should()
                 .Be("RowKey gt '~Created-' and RowKey lt '~Created-~' and TenantId eq '10'");
-         }
-        
-        [TestMethod] 
+        }
+
+        [TestMethod]
         public void Should_Use_IncludeTags_To_Get_All_Entities_Included_All_Tags()
         {
             var builder = new TableStorageQueryBuilder<PersonEntity>(new TagFilterExpression<PersonEntity>());
 
             (builder.Query as TagFilterExpression<PersonEntity>)
            .IncludeTags()
-           .WherePartitionKey().Equal("tenant1"); 
+           .WherePartitionKey().Equal("tenant1");
 
             var queryStr = builder.Build();
 
@@ -202,11 +205,5 @@
                 .Should()
                 .Be("PartitionKey eq 'tenant1'");
         }
-=======
-                .Be("PartitionKey eq 'partition1' or PartitionKey eq 'partition2' or PartitionKey eq 'Partition3'");
-
-        } 
-       
->>>>>>> e74ba4e3
     }
 }